##===- tools/extra/clang-tidy/Makefile ---------------------*- Makefile -*-===##
#
#                     The LLVM Compiler Infrastructure
#
# This file is distributed under the University of Illinois Open Source
# License. See LICENSE.TXT for details.
#
##===----------------------------------------------------------------------===##

CLANG_LEVEL := ../../..
LIBRARYNAME := clangTidy
include $(CLANG_LEVEL)/../../Makefile.config

<<<<<<< HEAD
DIRS = utils readability llvm google microsoft misc tool
=======
DIRS = utils cert cppcoreguidelines readability llvm google misc modernize tool
>>>>>>> 90819fe7

include $(CLANG_LEVEL)/Makefile<|MERGE_RESOLUTION|>--- conflicted
+++ resolved
@@ -11,10 +11,6 @@
 LIBRARYNAME := clangTidy
 include $(CLANG_LEVEL)/../../Makefile.config
 
-<<<<<<< HEAD
-DIRS = utils readability llvm google microsoft misc tool
-=======
-DIRS = utils cert cppcoreguidelines readability llvm google misc modernize tool
->>>>>>> 90819fe7
+DIRS = utils cert cppcoreguidelines readability llvm google microsoft misc modernize tool
 
 include $(CLANG_LEVEL)/Makefile